<<<<<<< HEAD

CFLAGS= -I. -O3 -fopenmp -Wall -Werror
=======
CFLAGS= -I. -O3 -Wall -Werror -W
>>>>>>> e57bfe03
CFLAGS_DEBUG= -I. -g -O0
LIBS=-lm -fopenmp

evolution: evolution.c
	gcc $(CFLAGS) $< -o $@ $(LIBS)

debug: evolution.c
	gcc $(CFLAGS_DEBUG) -DDEBUG $< -o $@ $(LIBS)

clean:
	rm -f evolution debug original x *.out

safe: original.c
	gcc $(CFLAGS) $< $(LIBS)

safe-debug: original.c
	gcc $(CFLAGS_DEBUG) -DDEBUG $< -o debug $(LIBS)

pablo:	x.c
	gcc $(CFLAGS) $< $(LIBS)<|MERGE_RESOLUTION|>--- conflicted
+++ resolved
@@ -1,9 +1,4 @@
-<<<<<<< HEAD
-
-CFLAGS= -I. -O3 -fopenmp -Wall -Werror
-=======
 CFLAGS= -I. -O3 -Wall -Werror -W
->>>>>>> e57bfe03
 CFLAGS_DEBUG= -I. -g -O0
 LIBS=-lm -fopenmp
 
@@ -22,5 +17,5 @@
 safe-debug: original.c
 	gcc $(CFLAGS_DEBUG) -DDEBUG $< -o debug $(LIBS)
 
-pablo:	x.c
+pablo:	viernesDeLaJungla.c
 	gcc $(CFLAGS) $< $(LIBS)